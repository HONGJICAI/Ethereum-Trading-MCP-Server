#[cfg(test)]
mod tests {
    use rust_decimal::Decimal;
    use serial_test::serial;
    use std::str::FromStr;
    use serial_test::serial;

    // ============ Decimal Conversion Tests ============
<<<<<<< HEAD

=======
    
>>>>>>> ac47e61d
    #[test]
    fn test_decimal_conversion() {
        // Test converting wei to ETH
        let wei = "1000000000000000000"; // 1 ETH in wei
        let decimal = Decimal::from_str(wei).unwrap();
        let eth = decimal / Decimal::from(10u64.pow(18));
        assert_eq!(eth.to_string(), "1");
    }

    #[test]
    fn test_decimal_conversion_fractional() {
        // Test converting fractional amounts
        let wei = "500000000000000000"; // 0.5 ETH in wei
        let decimal = Decimal::from_str(wei).unwrap();
        let eth = decimal / Decimal::from(10u64.pow(18));
        // Decimal might have trailing zeros
        assert!(eth.to_string() == "0.5" || eth.to_string() == "0.50");
    }

    #[test]
    fn test_decimal_conversion_usdc() {
        // Test USDC with 6 decimals
        let usdc_raw = "1000000"; // 1 USDC
        let decimal = Decimal::from_str(usdc_raw).unwrap();
        let usdc = decimal / Decimal::from(10u64.pow(6));
        assert_eq!(usdc.to_string(), "1");
    }

    #[test]
    fn test_decimal_conversion_large_amount() {
        // Test large amounts
        let wei = "123456789000000000000"; // 123.456789 ETH
        let decimal = Decimal::from_str(wei).unwrap();
        let eth = decimal / Decimal::from(10u64.pow(18));
        assert_eq!(eth.to_string(), "123.456789");
    }

    #[test]
    fn test_decimal_conversion_zero() {
        // Test zero balance
        let wei = "0";
        let decimal = Decimal::from_str(wei).unwrap();
        let eth = decimal / Decimal::from(10u64.pow(18));
        assert_eq!(eth.to_string(), "0");
    }

    // ============ Config Tests ============

    #[test]
    #[serial]
    fn test_config_from_env() {
        use crate::config::Config;
        std::env::set_var("ETH_RPC_URL", "https://eth.llamarpc.com");
        std::env::set_var(
            "PRIVATE_KEY",
            "0000000000000000000000000000000000000000000000000000000000000001",
        );
        std::env::set_var("CHAIN_ID", "1");

        let config = Config::from_env().unwrap();
        assert_eq!(config.eth_rpc_url, "https://eth.llamarpc.com");
        assert_eq!(config.chain_id, 1);
    }

    #[test]
    #[serial]
    fn test_config_default_chain_id() {
        use crate::config::Config;
        std::env::set_var("ETH_RPC_URL", "https://eth.llamarpc.com");
        std::env::set_var(
            "PRIVATE_KEY",
            "0000000000000000000000000000000000000000000000000000000000000001",
        );
        std::env::remove_var("CHAIN_ID");

        let config = Config::from_env().unwrap();
        assert_eq!(config.chain_id, 1); // Default chain ID
    }

    #[test]
    #[serial]
    fn test_config_missing_rpc_url() {
        use crate::config::Config;
        std::env::remove_var("ETH_RPC_URL");
        std::env::set_var(
            "PRIVATE_KEY",
            "0000000000000000000000000000000000000000000000000000000000000001",
        );

        let result = Config::from_env();
        assert!(result.is_err());
    }

    #[test]
    #[serial]
    fn test_config_missing_private_key() {
        use crate::config::Config;
        std::env::set_var("ETH_RPC_URL", "https://eth.llamarpc.com");
        std::env::remove_var("PRIVATE_KEY");

        let result = Config::from_env();
        assert!(result.is_err());
    }

    #[test]
    #[serial]
    fn test_config_invalid_chain_id() {
        use crate::config::Config;
        std::env::set_var("ETH_RPC_URL", "https://eth.llamarpc.com");
        std::env::set_var(
            "PRIVATE_KEY",
            "0000000000000000000000000000000000000000000000000000000000000001",
        );
        std::env::set_var("CHAIN_ID", "invalid");

        let result = Config::from_env();
        assert!(result.is_err());
    }

    #[test]
    #[serial]
    fn test_config_different_networks() {
        use crate::config::Config;
<<<<<<< HEAD

=======
        
>>>>>>> ac47e61d
        // Test Sepolia
        std::env::set_var("ETH_RPC_URL", "https://sepolia.infura.io");
        std::env::set_var(
            "PRIVATE_KEY",
            "0000000000000000000000000000000000000000000000000000000000000001",
        );
        std::env::set_var("CHAIN_ID", "11155111");

        let config = Config::from_env().unwrap();
        assert_eq!(config.chain_id, 11155111);
    }

    // ============ Tool Schema Tests ============

    #[test]
    fn test_tool_schema() {
        use crate::tools::Tool;
        use serde_json::Value;

        // Create a mock tool to test the schema
        struct MockTool;

        #[async_trait::async_trait]
        impl Tool for MockTool {
            fn name(&self) -> &str {
                "test_tool"
            }

            fn description(&self) -> &str {
                "A test tool"
            }

            fn input_schema(&self) -> Value {
                serde_json::json!({
                    "type": "object",
                    "properties": {
                        "param": {"type": "string"}
                    }
                })
            }

            async fn execute(&self, _params: Value) -> anyhow::Result<Value> {
                Ok(serde_json::json!({"result": "success"}))
            }
        }

        let tool = MockTool;
        assert_eq!(tool.name(), "test_tool");
        assert!(tool.input_schema().is_object());
    }

    #[test]
    fn test_tool_schema_properties() {
        use serde_json::json;
        
        let schema = json!({
            "type": "object",
            "properties": {
                "address": {"type": "string"},
                "amount": {"type": "number"}
            },
            "required": ["address"]
        });

        assert_eq!(schema["type"], "object");
        assert!(schema["properties"].is_object());
        assert!(schema["required"].is_array());
    }

    // ============ JSON-RPC Tests ============

    #[test]
    fn test_jsonrpc_request_parsing() {
        use serde_json::json;

        let request_str = r#"{
            "jsonrpc": "2.0",
            "id": 1,
            "method": "tools/list",
            "params": {}
        }"#;

        let parsed: serde_json::Value = serde_json::from_str(request_str).unwrap();
        assert_eq!(parsed["jsonrpc"], "2.0");
        assert_eq!(parsed["method"], "tools/list");
    }

    #[test]
    fn test_jsonrpc_response_serialization() {
        use serde_json::json;

        let response = json!({
            "jsonrpc": "2.0",
            "id": 1,
            "result": {
                "tools": []
            }
        });

        let serialized = serde_json::to_string(&response).unwrap();
        assert!(serialized.contains("jsonrpc"));
        assert!(serialized.contains("result"));
    }

    #[test]
    fn test_jsonrpc_error_structure() {
        use serde_json::json;

        let error_response = json!({
            "jsonrpc": "2.0",
            "id": 1,
            "error": {
                "code": -32600,
                "message": "Invalid Request"
            }
        });

        assert!(error_response["error"].is_object());
        assert_eq!(error_response["error"]["code"], -32600);
    }

    // ============ Address Validation Tests ============

    #[test]
    fn test_valid_ethereum_address() {
        let addr_str = "0xd8dA6BF26964aF9D7eEd9e03E53415D37aA96045";
        let result = addr_str.parse::<ethers::types::Address>();
        assert!(result.is_ok());
    }

    #[test]
    fn test_invalid_ethereum_address() {
        let addr_str = "invalid_address";
        let result = addr_str.parse::<ethers::types::Address>();
        assert!(result.is_err());
    }

    #[test]
    fn test_lowercase_ethereum_address() {
        let addr_str = "0xd8da6bf26964af9d7eed9e03e53415d37aa96045";
        let result = addr_str.parse::<ethers::types::Address>();
        assert!(result.is_ok());
    }

    #[test]
    fn test_address_without_0x_prefix() {
        let addr_str = "d8dA6BF26964aF9D7eEd9e03E53415D37aA96045";
        let result = addr_str.parse::<ethers::types::Address>();
        // Should still parse correctly
        assert!(result.is_ok());
    }

    // ============ Parameter Validation Tests ============

    #[test]
    fn test_get_balance_params_parsing() {
        use serde_json::json;

        let params = json!({
            "address": "0xd8dA6BF26964aF9D7eEd9e03E53415D37aA96045"
        });

        assert!(params["address"].is_string());
        assert!(params["token_address"].is_null());
    }

    #[test]
    fn test_get_balance_params_with_token() {
        use serde_json::json;

        let params = json!({
            "address": "0xd8dA6BF26964aF9D7eEd9e03E53415D37aA96045",
            "token_address": "0xA0b86991c6218b36c1d19D4a2e9Eb0cE3606eB48"
        });

        assert!(params["address"].is_string());
        assert!(params["token_address"].is_string());
    }

    #[test]
    fn test_swap_params_parsing() {
        use serde_json::json;

        let params = json!({
            "from_token": "0xA0b86991c6218b36c1d19D4a2e9Eb0cE3606eB48",
            "to_token": "0xC02aaA39b223FE8D0A0e5C4F27eAD9083C756Cc2",
            "amount": "100",
            "slippage_tolerance": 0.5
        });

        assert!(params["from_token"].is_string());
        assert!(params["to_token"].is_string());
        assert!(params["amount"].is_string());
        assert!(params["slippage_tolerance"].is_number());
    }

    #[test]
    fn test_token_price_params_parsing() {
        use serde_json::json;

        let params = json!({
            "token_address": "0xA0b86991c6218b36c1d19D4a2e9Eb0cE3606eB48",
            "quote_currency": "USD"
        });

        assert!(params["token_address"].is_string());
        assert_eq!(params["quote_currency"], "USD");
    }

    #[test]
    fn test_token_price_params_default_currency() {
        use serde_json::json;

        let params = json!({
            "token_address": "0xA0b86991c6218b36c1d19D4a2e9Eb0cE3606eB48"
        });

        assert!(params["token_address"].is_string());
        // quote_currency should use default
    }

    // ============ Slippage Calculation Tests ============

    #[test]
    fn test_slippage_calculation() {
        let amount = Decimal::from_str("100").unwrap();
        let _slippage = 0.5; // 0.5%
        let slippage_decimal = Decimal::from_str("0.005").unwrap(); // 0.5% as decimal
        let min_amount = amount * (Decimal::ONE - slippage_decimal);
        
        // Result might have trailing zeros
        let result_str = min_amount.to_string();
        assert!(result_str == "99.5" || result_str == "99.500");
    }

    #[test]
    fn test_slippage_calculation_1_percent() {
        let amount = Decimal::from_str("1000").unwrap();
        let slippage_decimal = Decimal::from_str("0.01").unwrap(); // 1%
        let min_amount = amount * (Decimal::ONE - slippage_decimal);
        
        // Result might have trailing zeros
        let result_str = min_amount.to_string();
        assert!(result_str == "990" || result_str == "990.00");
    }

    #[test]
    fn test_slippage_calculation_zero() {
        let amount = Decimal::from_str("100").unwrap();
        let slippage_decimal = Decimal::ZERO;
        let min_amount = amount * (Decimal::ONE - slippage_decimal);
        
        assert_eq!(min_amount, amount);
    }

    // ============ Gas Cost Calculation Tests ============

    #[test]
    fn test_gas_cost_calculation() {
        // Gas estimate: 200000
        // Gas price: 50 gwei (50_000_000_000 wei)
        // Cost = 200000 * 50_000_000_000 = 10_000_000_000_000_000 wei = 0.01 ETH
        
        let gas_estimate = 200000u64;
        let gas_price_gwei = 50u64;
        let gas_price_wei = gas_price_gwei * 1_000_000_000;
        let gas_cost_wei = gas_estimate * gas_price_wei;
        
        assert_eq!(gas_cost_wei, 10_000_000_000_000_000);
        
        let gas_cost_eth = Decimal::from(gas_cost_wei) / Decimal::from(10u64.pow(18));
        assert_eq!(gas_cost_eth.to_string(), "0.01");
    }

    #[test]
    fn test_gas_cost_high_price() {
        let gas_estimate = 150000u64;
        let gas_price_gwei = 100u64; // High gas price
        let gas_price_wei = gas_price_gwei * 1_000_000_000;
        let gas_cost_wei = gas_estimate * gas_price_wei;
        
        let gas_cost_eth = Decimal::from(gas_cost_wei) / Decimal::from(10u64.pow(18));
        assert_eq!(gas_cost_eth.to_string(), "0.015");
    }

    // ============ U256 Conversion Tests ============

    #[test]
    fn test_u256_to_decimal() {
        use ethers::types::U256;
        
        let value = U256::from(1_000_000_000_000_000_000u64); // 1 ETH
        let value_str = value.to_string();
        let decimal = Decimal::from_str(&value_str).unwrap();
        let eth = decimal / Decimal::from(10u64.pow(18));
        
        assert_eq!(eth.to_string(), "1");
    }

    #[test]
    fn test_u256_zero() {
        use ethers::types::U256;
        
        let value = U256::zero();
        let value_str = value.to_string();
        let decimal = Decimal::from_str(&value_str).unwrap();
        
        assert_eq!(decimal, Decimal::ZERO);
    }

    #[test]
    fn test_decimal_to_u256_string() {
        let amount = Decimal::from_str("1.5").unwrap();
        let decimals = 18u32;
        let amount_raw = amount * Decimal::from(10u64.pow(decimals));
        let amount_str = amount_raw.to_string();
        
        // Remove decimal point if present
        let amount_str_clean = amount_str.split('.').next().unwrap();
        assert_eq!(amount_str_clean, "1500000000000000000");
    }

    // ============ Error Handling Tests ============

    #[test]
    fn test_invalid_json_parsing() {
        let invalid_json = "{invalid json}";
        let result = serde_json::from_str::<serde_json::Value>(invalid_json);
        assert!(result.is_err());
    }

    #[test]
    fn test_missing_required_field() {
        use serde_json::json;
        
        // Missing required "address" field
        let params = json!({
            "token_address": "0xA0b86991c6218b36c1d19D4a2e9Eb0cE3606eB48"
        });

        // Should be able to parse as Value, but validation would fail
        assert!(params.is_object());
        assert!(params.get("address").is_none());
    }

    // ============ String/Number Format Tests ============

    #[test]
    fn test_amount_string_parsing() {
        let amount_str = "123.456";
        let decimal = Decimal::from_str(amount_str).unwrap();
        assert_eq!(decimal.to_string(), "123.456");
    }

    #[test]
    fn test_scientific_notation() {
        // Decimal doesn't support scientific notation directly, use explicit value
        let value = Decimal::from(10u64.pow(18));
        assert_eq!(value, Decimal::from(1_000_000_000_000_000_000u64));
    }

    #[test]
    fn test_very_small_amount() {
        let amount_str = "0.000001";
        let decimal = Decimal::from_str(amount_str).unwrap();
        assert_eq!(decimal.to_string(), "0.000001");
    }

    // ============ Tool Name and Description Tests ============

    #[test]
    fn test_tool_names_unique() {
        let tool_names = vec!["get_balance", "get_token_price", "swap_tokens"];
        let mut unique_names = tool_names.clone();
        unique_names.sort();
        unique_names.dedup();
        
        assert_eq!(tool_names.len(), unique_names.len());
    }

    #[test]
    fn test_tool_names_format() {
        let tool_names = vec!["get_balance", "get_token_price", "swap_tokens"];
        
        for name in tool_names {
            // Tool names should be lowercase snake_case
            assert!(name.chars().all(|c| c.is_lowercase() || c == '_'));
            assert!(!name.starts_with('_'));
            assert!(!name.ends_with('_'));
        }
    }

    // ============ Server Info Tests ============

    #[test]
    fn test_server_info_structure() {
        use serde_json::json;
        
        let server_info = json!({
            "name": "Ethereum Trading MCP Server",
            "version": "0.1.0",
            "protocol_version": "2024-11-05"
        });

        assert!(server_info["name"].is_string());
        assert!(server_info["version"].is_string());
        assert!(server_info["protocol_version"].is_string());
    }

    #[test]
    fn test_version_format() {
        let version = "0.1.0";
        let parts: Vec<&str> = version.split('.').collect();
        
        assert_eq!(parts.len(), 3);
        assert!(parts.iter().all(|p| p.parse::<u32>().is_ok()));
    }
}<|MERGE_RESOLUTION|>--- conflicted
+++ resolved
@@ -1,61 +1,6 @@
 #[cfg(test)]
 mod tests {
-    use rust_decimal::Decimal;
     use serial_test::serial;
-    use std::str::FromStr;
-    use serial_test::serial;
-
-    // ============ Decimal Conversion Tests ============
-<<<<<<< HEAD
-
-=======
-    
->>>>>>> ac47e61d
-    #[test]
-    fn test_decimal_conversion() {
-        // Test converting wei to ETH
-        let wei = "1000000000000000000"; // 1 ETH in wei
-        let decimal = Decimal::from_str(wei).unwrap();
-        let eth = decimal / Decimal::from(10u64.pow(18));
-        assert_eq!(eth.to_string(), "1");
-    }
-
-    #[test]
-    fn test_decimal_conversion_fractional() {
-        // Test converting fractional amounts
-        let wei = "500000000000000000"; // 0.5 ETH in wei
-        let decimal = Decimal::from_str(wei).unwrap();
-        let eth = decimal / Decimal::from(10u64.pow(18));
-        // Decimal might have trailing zeros
-        assert!(eth.to_string() == "0.5" || eth.to_string() == "0.50");
-    }
-
-    #[test]
-    fn test_decimal_conversion_usdc() {
-        // Test USDC with 6 decimals
-        let usdc_raw = "1000000"; // 1 USDC
-        let decimal = Decimal::from_str(usdc_raw).unwrap();
-        let usdc = decimal / Decimal::from(10u64.pow(6));
-        assert_eq!(usdc.to_string(), "1");
-    }
-
-    #[test]
-    fn test_decimal_conversion_large_amount() {
-        // Test large amounts
-        let wei = "123456789000000000000"; // 123.456789 ETH
-        let decimal = Decimal::from_str(wei).unwrap();
-        let eth = decimal / Decimal::from(10u64.pow(18));
-        assert_eq!(eth.to_string(), "123.456789");
-    }
-
-    #[test]
-    fn test_decimal_conversion_zero() {
-        // Test zero balance
-        let wei = "0";
-        let decimal = Decimal::from_str(wei).unwrap();
-        let eth = decimal / Decimal::from(10u64.pow(18));
-        assert_eq!(eth.to_string(), "0");
-    }
 
     // ============ Config Tests ============
 
@@ -134,11 +79,7 @@
     #[serial]
     fn test_config_different_networks() {
         use crate::config::Config;
-<<<<<<< HEAD
 
-=======
-        
->>>>>>> ac47e61d
         // Test Sepolia
         std::env::set_var("ETH_RPC_URL", "https://sepolia.infura.io");
         std::env::set_var(
@@ -150,410 +91,4 @@
         let config = Config::from_env().unwrap();
         assert_eq!(config.chain_id, 11155111);
     }
-
-    // ============ Tool Schema Tests ============
-
-    #[test]
-    fn test_tool_schema() {
-        use crate::tools::Tool;
-        use serde_json::Value;
-
-        // Create a mock tool to test the schema
-        struct MockTool;
-
-        #[async_trait::async_trait]
-        impl Tool for MockTool {
-            fn name(&self) -> &str {
-                "test_tool"
-            }
-
-            fn description(&self) -> &str {
-                "A test tool"
-            }
-
-            fn input_schema(&self) -> Value {
-                serde_json::json!({
-                    "type": "object",
-                    "properties": {
-                        "param": {"type": "string"}
-                    }
-                })
-            }
-
-            async fn execute(&self, _params: Value) -> anyhow::Result<Value> {
-                Ok(serde_json::json!({"result": "success"}))
-            }
-        }
-
-        let tool = MockTool;
-        assert_eq!(tool.name(), "test_tool");
-        assert!(tool.input_schema().is_object());
-    }
-
-    #[test]
-    fn test_tool_schema_properties() {
-        use serde_json::json;
-        
-        let schema = json!({
-            "type": "object",
-            "properties": {
-                "address": {"type": "string"},
-                "amount": {"type": "number"}
-            },
-            "required": ["address"]
-        });
-
-        assert_eq!(schema["type"], "object");
-        assert!(schema["properties"].is_object());
-        assert!(schema["required"].is_array());
-    }
-
-    // ============ JSON-RPC Tests ============
-
-    #[test]
-    fn test_jsonrpc_request_parsing() {
-        use serde_json::json;
-
-        let request_str = r#"{
-            "jsonrpc": "2.0",
-            "id": 1,
-            "method": "tools/list",
-            "params": {}
-        }"#;
-
-        let parsed: serde_json::Value = serde_json::from_str(request_str).unwrap();
-        assert_eq!(parsed["jsonrpc"], "2.0");
-        assert_eq!(parsed["method"], "tools/list");
-    }
-
-    #[test]
-    fn test_jsonrpc_response_serialization() {
-        use serde_json::json;
-
-        let response = json!({
-            "jsonrpc": "2.0",
-            "id": 1,
-            "result": {
-                "tools": []
-            }
-        });
-
-        let serialized = serde_json::to_string(&response).unwrap();
-        assert!(serialized.contains("jsonrpc"));
-        assert!(serialized.contains("result"));
-    }
-
-    #[test]
-    fn test_jsonrpc_error_structure() {
-        use serde_json::json;
-
-        let error_response = json!({
-            "jsonrpc": "2.0",
-            "id": 1,
-            "error": {
-                "code": -32600,
-                "message": "Invalid Request"
-            }
-        });
-
-        assert!(error_response["error"].is_object());
-        assert_eq!(error_response["error"]["code"], -32600);
-    }
-
-    // ============ Address Validation Tests ============
-
-    #[test]
-    fn test_valid_ethereum_address() {
-        let addr_str = "0xd8dA6BF26964aF9D7eEd9e03E53415D37aA96045";
-        let result = addr_str.parse::<ethers::types::Address>();
-        assert!(result.is_ok());
-    }
-
-    #[test]
-    fn test_invalid_ethereum_address() {
-        let addr_str = "invalid_address";
-        let result = addr_str.parse::<ethers::types::Address>();
-        assert!(result.is_err());
-    }
-
-    #[test]
-    fn test_lowercase_ethereum_address() {
-        let addr_str = "0xd8da6bf26964af9d7eed9e03e53415d37aa96045";
-        let result = addr_str.parse::<ethers::types::Address>();
-        assert!(result.is_ok());
-    }
-
-    #[test]
-    fn test_address_without_0x_prefix() {
-        let addr_str = "d8dA6BF26964aF9D7eEd9e03E53415D37aA96045";
-        let result = addr_str.parse::<ethers::types::Address>();
-        // Should still parse correctly
-        assert!(result.is_ok());
-    }
-
-    // ============ Parameter Validation Tests ============
-
-    #[test]
-    fn test_get_balance_params_parsing() {
-        use serde_json::json;
-
-        let params = json!({
-            "address": "0xd8dA6BF26964aF9D7eEd9e03E53415D37aA96045"
-        });
-
-        assert!(params["address"].is_string());
-        assert!(params["token_address"].is_null());
-    }
-
-    #[test]
-    fn test_get_balance_params_with_token() {
-        use serde_json::json;
-
-        let params = json!({
-            "address": "0xd8dA6BF26964aF9D7eEd9e03E53415D37aA96045",
-            "token_address": "0xA0b86991c6218b36c1d19D4a2e9Eb0cE3606eB48"
-        });
-
-        assert!(params["address"].is_string());
-        assert!(params["token_address"].is_string());
-    }
-
-    #[test]
-    fn test_swap_params_parsing() {
-        use serde_json::json;
-
-        let params = json!({
-            "from_token": "0xA0b86991c6218b36c1d19D4a2e9Eb0cE3606eB48",
-            "to_token": "0xC02aaA39b223FE8D0A0e5C4F27eAD9083C756Cc2",
-            "amount": "100",
-            "slippage_tolerance": 0.5
-        });
-
-        assert!(params["from_token"].is_string());
-        assert!(params["to_token"].is_string());
-        assert!(params["amount"].is_string());
-        assert!(params["slippage_tolerance"].is_number());
-    }
-
-    #[test]
-    fn test_token_price_params_parsing() {
-        use serde_json::json;
-
-        let params = json!({
-            "token_address": "0xA0b86991c6218b36c1d19D4a2e9Eb0cE3606eB48",
-            "quote_currency": "USD"
-        });
-
-        assert!(params["token_address"].is_string());
-        assert_eq!(params["quote_currency"], "USD");
-    }
-
-    #[test]
-    fn test_token_price_params_default_currency() {
-        use serde_json::json;
-
-        let params = json!({
-            "token_address": "0xA0b86991c6218b36c1d19D4a2e9Eb0cE3606eB48"
-        });
-
-        assert!(params["token_address"].is_string());
-        // quote_currency should use default
-    }
-
-    // ============ Slippage Calculation Tests ============
-
-    #[test]
-    fn test_slippage_calculation() {
-        let amount = Decimal::from_str("100").unwrap();
-        let _slippage = 0.5; // 0.5%
-        let slippage_decimal = Decimal::from_str("0.005").unwrap(); // 0.5% as decimal
-        let min_amount = amount * (Decimal::ONE - slippage_decimal);
-        
-        // Result might have trailing zeros
-        let result_str = min_amount.to_string();
-        assert!(result_str == "99.5" || result_str == "99.500");
-    }
-
-    #[test]
-    fn test_slippage_calculation_1_percent() {
-        let amount = Decimal::from_str("1000").unwrap();
-        let slippage_decimal = Decimal::from_str("0.01").unwrap(); // 1%
-        let min_amount = amount * (Decimal::ONE - slippage_decimal);
-        
-        // Result might have trailing zeros
-        let result_str = min_amount.to_string();
-        assert!(result_str == "990" || result_str == "990.00");
-    }
-
-    #[test]
-    fn test_slippage_calculation_zero() {
-        let amount = Decimal::from_str("100").unwrap();
-        let slippage_decimal = Decimal::ZERO;
-        let min_amount = amount * (Decimal::ONE - slippage_decimal);
-        
-        assert_eq!(min_amount, amount);
-    }
-
-    // ============ Gas Cost Calculation Tests ============
-
-    #[test]
-    fn test_gas_cost_calculation() {
-        // Gas estimate: 200000
-        // Gas price: 50 gwei (50_000_000_000 wei)
-        // Cost = 200000 * 50_000_000_000 = 10_000_000_000_000_000 wei = 0.01 ETH
-        
-        let gas_estimate = 200000u64;
-        let gas_price_gwei = 50u64;
-        let gas_price_wei = gas_price_gwei * 1_000_000_000;
-        let gas_cost_wei = gas_estimate * gas_price_wei;
-        
-        assert_eq!(gas_cost_wei, 10_000_000_000_000_000);
-        
-        let gas_cost_eth = Decimal::from(gas_cost_wei) / Decimal::from(10u64.pow(18));
-        assert_eq!(gas_cost_eth.to_string(), "0.01");
-    }
-
-    #[test]
-    fn test_gas_cost_high_price() {
-        let gas_estimate = 150000u64;
-        let gas_price_gwei = 100u64; // High gas price
-        let gas_price_wei = gas_price_gwei * 1_000_000_000;
-        let gas_cost_wei = gas_estimate * gas_price_wei;
-        
-        let gas_cost_eth = Decimal::from(gas_cost_wei) / Decimal::from(10u64.pow(18));
-        assert_eq!(gas_cost_eth.to_string(), "0.015");
-    }
-
-    // ============ U256 Conversion Tests ============
-
-    #[test]
-    fn test_u256_to_decimal() {
-        use ethers::types::U256;
-        
-        let value = U256::from(1_000_000_000_000_000_000u64); // 1 ETH
-        let value_str = value.to_string();
-        let decimal = Decimal::from_str(&value_str).unwrap();
-        let eth = decimal / Decimal::from(10u64.pow(18));
-        
-        assert_eq!(eth.to_string(), "1");
-    }
-
-    #[test]
-    fn test_u256_zero() {
-        use ethers::types::U256;
-        
-        let value = U256::zero();
-        let value_str = value.to_string();
-        let decimal = Decimal::from_str(&value_str).unwrap();
-        
-        assert_eq!(decimal, Decimal::ZERO);
-    }
-
-    #[test]
-    fn test_decimal_to_u256_string() {
-        let amount = Decimal::from_str("1.5").unwrap();
-        let decimals = 18u32;
-        let amount_raw = amount * Decimal::from(10u64.pow(decimals));
-        let amount_str = amount_raw.to_string();
-        
-        // Remove decimal point if present
-        let amount_str_clean = amount_str.split('.').next().unwrap();
-        assert_eq!(amount_str_clean, "1500000000000000000");
-    }
-
-    // ============ Error Handling Tests ============
-
-    #[test]
-    fn test_invalid_json_parsing() {
-        let invalid_json = "{invalid json}";
-        let result = serde_json::from_str::<serde_json::Value>(invalid_json);
-        assert!(result.is_err());
-    }
-
-    #[test]
-    fn test_missing_required_field() {
-        use serde_json::json;
-        
-        // Missing required "address" field
-        let params = json!({
-            "token_address": "0xA0b86991c6218b36c1d19D4a2e9Eb0cE3606eB48"
-        });
-
-        // Should be able to parse as Value, but validation would fail
-        assert!(params.is_object());
-        assert!(params.get("address").is_none());
-    }
-
-    // ============ String/Number Format Tests ============
-
-    #[test]
-    fn test_amount_string_parsing() {
-        let amount_str = "123.456";
-        let decimal = Decimal::from_str(amount_str).unwrap();
-        assert_eq!(decimal.to_string(), "123.456");
-    }
-
-    #[test]
-    fn test_scientific_notation() {
-        // Decimal doesn't support scientific notation directly, use explicit value
-        let value = Decimal::from(10u64.pow(18));
-        assert_eq!(value, Decimal::from(1_000_000_000_000_000_000u64));
-    }
-
-    #[test]
-    fn test_very_small_amount() {
-        let amount_str = "0.000001";
-        let decimal = Decimal::from_str(amount_str).unwrap();
-        assert_eq!(decimal.to_string(), "0.000001");
-    }
-
-    // ============ Tool Name and Description Tests ============
-
-    #[test]
-    fn test_tool_names_unique() {
-        let tool_names = vec!["get_balance", "get_token_price", "swap_tokens"];
-        let mut unique_names = tool_names.clone();
-        unique_names.sort();
-        unique_names.dedup();
-        
-        assert_eq!(tool_names.len(), unique_names.len());
-    }
-
-    #[test]
-    fn test_tool_names_format() {
-        let tool_names = vec!["get_balance", "get_token_price", "swap_tokens"];
-        
-        for name in tool_names {
-            // Tool names should be lowercase snake_case
-            assert!(name.chars().all(|c| c.is_lowercase() || c == '_'));
-            assert!(!name.starts_with('_'));
-            assert!(!name.ends_with('_'));
-        }
-    }
-
-    // ============ Server Info Tests ============
-
-    #[test]
-    fn test_server_info_structure() {
-        use serde_json::json;
-        
-        let server_info = json!({
-            "name": "Ethereum Trading MCP Server",
-            "version": "0.1.0",
-            "protocol_version": "2024-11-05"
-        });
-
-        assert!(server_info["name"].is_string());
-        assert!(server_info["version"].is_string());
-        assert!(server_info["protocol_version"].is_string());
-    }
-
-    #[test]
-    fn test_version_format() {
-        let version = "0.1.0";
-        let parts: Vec<&str> = version.split('.').collect();
-        
-        assert_eq!(parts.len(), 3);
-        assert!(parts.iter().all(|p| p.parse::<u32>().is_ok()));
-    }
 }